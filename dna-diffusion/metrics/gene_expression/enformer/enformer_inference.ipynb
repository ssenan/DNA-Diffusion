{
<<<<<<< HEAD
=======
 "nbformat": 4,
 "nbformat_minor": 0,
 "metadata": {
  "colab": {
   "provenance": [],
   "authorship_tag": "ABX9TyOT2YGxjLNXhpFbw1dzjmJ8",
   "include_colab_link": true
  },
  "kernelspec": {
   "name": "python3",
   "display_name": "Python 3"
  },
  "language_info": {
   "name": "python"
  }
 },
 "cells": [
  {
   "cell_type": "markdown",
   "metadata": {
    "id": "view-in-github",
    "colab_type": "text"
   },
   "source": [
    "<a href=\"https://colab.research.google.com/github/pinellolab/DNA-Diffusion/blob/enformer-implementation/dna-diffusion/metrics/gene_expression/enformer/enformer_inference.ipynb\" target=\"_parent\"><img src=\"https://colab.research.google.com/assets/colab-badge.svg\" alt=\"Open In Colab\"/></a>"
   ]
  },
  {
   "cell_type": "code",
   "execution_count": 52,
   "metadata": {
    "id": "I18uA7c2q17W",
    "colab": {
<<<<<<< Updated upstream
      "provenance": [],
      "authorship_tag": "ABX9TyNyPESG1IBKl+wWp6J8B2mp",
      "include_colab_link": true
    },
    "kernelspec": {
      "name": "python3",
      "display_name": "Python 3"
    },
    "language_info": {
      "name": "python"
    },
    "accelerator": "GPU",
    "gpuClass": "standard"
  },
>>>>>>> 8c8e2478
  "cells": [
    {
      "cell_type": "markdown",
      "metadata": {
        "colab_type": "text",
        "id": "view-in-github"
      },
      "source": [
        "<a href=\"https://colab.research.google.com/github/pinellolab/DNA-Diffusion/blob/enformer-implementation/dna-diffusion/metrics/gene_expression/enformer/enformer_inference.ipynb\" target=\"_parent\"><img src=\"https://colab.research.google.com/assets/colab-badge.svg\" alt=\"Open In Colab\"/></a>"
      ]
    },
    {
      "cell_type": "markdown",
      "metadata": {
        "id": "koT2b2y2ZWQw"
      },
      "source": [
        "# Enformer inference notbook\n",
        "This notebook executes all functionality related to preprocessing sequence data and performing Enformer inference. As input we need to provide a gene and this code handles fetching the sequence of the gene. Then we need to make sure we extend the window 200kb around the transcription start site because Enformer only accepts 200kb inputs. Then we copy-and-paste our generated regulatory sequence instead of one of the regulatory elements of the gene we are considering and run the inference. At the moment, we do not used novel generated sequences yet as the DNA diffusion integration is not completed yet. Instead, we use the ABC data for the time being, which is a dataset containing regulatory sequences from the human genome.\n",
        "\n",
        "\n",
        "#### TODO\n",
        "*   Change code to only process and run inference on one gene at a time (in order to prevent memory errors)\n",
        "*   Import supplementary data table 2 from Enformer paper in order to get the cell types and genomic track type.\n",
        "*   Perform sanity check on DNA diff test data see: https://discord.com/channels/850068776544108564/1024646567833112656/1055581251483996210`\n",
        "\n"
      ]
    },
    {
      "cell_type": "code",
      "execution_count": 1,
      "metadata": {
        "colab": {
          "base_uri": "https://localhost:8080/"
        },
        "id": "I18uA7c2q17W",
        "outputId": "70a8f7aa-98a5-4a86-f71b-2bb52fd1810e"
      },
      "outputs": [
        {
          "ename": "ModuleNotFoundError",
          "evalue": "No module named 'google'",
          "output_type": "error",
          "traceback": [
            "\u001b[0;31m---------------------------------------------------------------------------\u001b[0m",
            "\u001b[0;31mModuleNotFoundError\u001b[0m                       Traceback (most recent call last)",
            "Cell \u001b[0;32mIn [1], line 1\u001b[0m\n\u001b[0;32m----> 1\u001b[0m \u001b[39mfrom\u001b[39;00m \u001b[39mgoogle\u001b[39;00m\u001b[39m.\u001b[39;00m\u001b[39mcolab\u001b[39;00m \u001b[39mimport\u001b[39;00m drive\n\u001b[1;32m      2\u001b[0m drive\u001b[39m.\u001b[39mmount(\u001b[39m'\u001b[39m\u001b[39m/content/gdrive/\u001b[39m\u001b[39m'\u001b[39m)\n",
            "\u001b[0;31mModuleNotFoundError\u001b[0m: No module named 'google'"
          ]
        }
      ],
      "source": [
        "from google.colab import drive\n",
        "drive.mount('/content/gdrive/')\n"
      ]
    },
    {
      "cell_type": "markdown",
      "metadata": {
        "id": "L3zI2-6PYWXZ"
      },
      "source": [
        "Install all dependencies. When installed set setup to false to prevent time consuming install checks when running entire notebook. "
      ]
    },
    {
      "cell_type": "code",
      "execution_count": null,
      "metadata": {
        "colab": {
          "base_uri": "https://localhost:8080/"
        },
        "id": "ZCAA-1Dx5atV",
        "outputId": "73ddf0fd-16ae-4a9c-afea-2a9d9f6c417f"
      },
      "outputs": [
        {
          "name": "stdout",
          "output_type": "stream",
          "text": [
            "Looking in indexes: https://pypi.org/simple, https://us-python.pkg.dev/colab-wheels/public/simple/\n",
            "Collecting transformers\n",
            "  Downloading transformers-4.25.1-py3-none-any.whl (5.8 MB)\n",
            "\u001b[K     |████████████████████████████████| 5.8 MB 14.9 MB/s \n",
            "\u001b[?25hRequirement already satisfied: numpy>=1.17 in /usr/local/lib/python3.8/dist-packages (from transformers) (1.21.6)\n",
            "Requirement already satisfied: tqdm>=4.27 in /usr/local/lib/python3.8/dist-packages (from transformers) (4.64.1)\n",
            "Requirement already satisfied: filelock in /usr/local/lib/python3.8/dist-packages (from transformers) (3.8.2)\n",
            "Requirement already satisfied: pyyaml>=5.1 in /usr/local/lib/python3.8/dist-packages (from transformers) (6.0)\n",
            "Requirement already satisfied: regex!=2019.12.17 in /usr/local/lib/python3.8/dist-packages (from transformers) (2022.6.2)\n",
            "Requirement already satisfied: requests in /usr/local/lib/python3.8/dist-packages (from transformers) (2.23.0)\n",
            "Collecting tokenizers!=0.11.3,<0.14,>=0.11.1\n",
            "  Downloading tokenizers-0.13.2-cp38-cp38-manylinux_2_17_x86_64.manylinux2014_x86_64.whl (7.6 MB)\n",
            "\u001b[K     |████████████████████████████████| 7.6 MB 69.0 MB/s \n",
            "\u001b[?25hCollecting huggingface-hub<1.0,>=0.10.0\n",
            "  Downloading huggingface_hub-0.11.1-py3-none-any.whl (182 kB)\n",
            "\u001b[K     |████████████████████████████████| 182 kB 75.7 MB/s \n",
            "\u001b[?25hRequirement already satisfied: packaging>=20.0 in /usr/local/lib/python3.8/dist-packages (from transformers) (21.3)\n",
            "Requirement already satisfied: typing-extensions>=3.7.4.3 in /usr/local/lib/python3.8/dist-packages (from huggingface-hub<1.0,>=0.10.0->transformers) (4.4.0)\n",
            "Requirement already satisfied: pyparsing!=3.0.5,>=2.0.2 in /usr/local/lib/python3.8/dist-packages (from packaging>=20.0->transformers) (3.0.9)\n",
            "Requirement already satisfied: chardet<4,>=3.0.2 in /usr/local/lib/python3.8/dist-packages (from requests->transformers) (3.0.4)\n",
            "Requirement already satisfied: certifi>=2017.4.17 in /usr/local/lib/python3.8/dist-packages (from requests->transformers) (2022.12.7)\n",
            "Requirement already satisfied: urllib3!=1.25.0,!=1.25.1,<1.26,>=1.21.1 in /usr/local/lib/python3.8/dist-packages (from requests->transformers) (1.24.3)\n",
            "Requirement already satisfied: idna<3,>=2.5 in /usr/local/lib/python3.8/dist-packages (from requests->transformers) (2.10)\n",
            "Installing collected packages: tokenizers, huggingface-hub, transformers\n",
            "Successfully installed huggingface-hub-0.11.1 tokenizers-0.13.2 transformers-4.25.1\n",
            "Looking in indexes: https://pypi.org/simple, https://us-python.pkg.dev/colab-wheels/public/simple/\n",
            "Collecting einops\n",
            "  Downloading einops-0.6.0-py3-none-any.whl (41 kB)\n",
            "\u001b[K     |████████████████████████████████| 41 kB 541 kB/s \n",
            "\u001b[?25hInstalling collected packages: einops\n",
            "Successfully installed einops-0.6.0\n",
            "Looking in indexes: https://pypi.org/simple, https://us-python.pkg.dev/colab-wheels/public/simple/\n",
            "Collecting polars\n",
            "  Downloading polars-0.15.8-cp37-abi3-manylinux_2_17_x86_64.manylinux2014_x86_64.whl (14.6 MB)\n",
            "\u001b[K     |████████████████████████████████| 14.6 MB 12.6 MB/s \n",
            "\u001b[?25hRequirement already satisfied: typing_extensions>=4.0.0 in /usr/local/lib/python3.8/dist-packages (from polars) (4.4.0)\n",
            "Installing collected packages: polars\n",
            "Successfully installed polars-0.15.8\n",
            "Looking in indexes: https://pypi.org/simple, https://us-python.pkg.dev/colab-wheels/public/simple/\n",
            "Collecting pyfaidx\n",
            "  Downloading pyfaidx-0.7.1.tar.gz (103 kB)\n",
            "\u001b[K     |████████████████████████████████| 103 kB 14.5 MB/s \n",
            "\u001b[?25hRequirement already satisfied: six in /usr/local/lib/python3.8/dist-packages (from pyfaidx) (1.15.0)\n",
            "Requirement already satisfied: setuptools>=0.7 in /usr/local/lib/python3.8/dist-packages (from pyfaidx) (57.4.0)\n",
            "Building wheels for collected packages: pyfaidx\n",
            "  Building wheel for pyfaidx (setup.py) ... \u001b[?25l\u001b[?25hdone\n",
            "  Created wheel for pyfaidx: filename=pyfaidx-0.7.1-py3-none-any.whl size=27748 sha256=d9efc7338c9dee497ad2fecc827b42403e3e295c92aec1174a91c7fe2d20419c\n",
            "  Stored in directory: /root/.cache/pip/wheels/0e/6c/f4/2560f2678a35d8b1997bb693336743308ef32b78bc9ce9aaf4\n",
            "Successfully built pyfaidx\n",
            "Installing collected packages: pyfaidx\n",
            "Successfully installed pyfaidx-0.7.1\n",
            "Looking in indexes: https://pypi.org/simple, https://us-python.pkg.dev/colab-wheels/public/simple/\n",
            "Collecting mygene\n",
            "  Downloading mygene-3.2.2-py2.py3-none-any.whl (5.4 kB)\n",
            "Collecting biothings-client>=0.2.6\n",
            "  Downloading biothings_client-0.2.6-py2.py3-none-any.whl (37 kB)\n",
            "Requirement already satisfied: requests>=2.3.0 in /usr/local/lib/python3.8/dist-packages (from biothings-client>=0.2.6->mygene) (2.23.0)\n",
            "Requirement already satisfied: certifi>=2017.4.17 in /usr/local/lib/python3.8/dist-packages (from requests>=2.3.0->biothings-client>=0.2.6->mygene) (2022.12.7)\n",
            "Requirement already satisfied: idna<3,>=2.5 in /usr/local/lib/python3.8/dist-packages (from requests>=2.3.0->biothings-client>=0.2.6->mygene) (2.10)\n",
            "Requirement already satisfied: chardet<4,>=3.0.2 in /usr/local/lib/python3.8/dist-packages (from requests>=2.3.0->biothings-client>=0.2.6->mygene) (3.0.4)\n",
            "Requirement already satisfied: urllib3!=1.25.0,!=1.25.1,<1.26,>=1.21.1 in /usr/local/lib/python3.8/dist-packages (from requests>=2.3.0->biothings-client>=0.2.6->mygene) (1.24.3)\n",
            "Installing collected packages: biothings-client, mygene\n",
            "Successfully installed biothings-client-0.2.6 mygene-3.2.2\n",
            "Reading package lists... Done\n",
            "Building dependency tree       \n",
            "Reading state information... Done\n",
            "The following package was automatically installed and is no longer required:\n",
            "  libnvidia-common-460\n",
            "Use 'apt autoremove' to remove it.\n",
            "The following NEW packages will be installed:\n",
            "  bedtools\n",
            "0 upgraded, 1 newly installed, 0 to remove and 20 not upgraded.\n",
            "Need to get 577 kB of archives.\n",
            "After this operation, 2,040 kB of additional disk space will be used.\n",
            "Get:1 http://archive.ubuntu.com/ubuntu bionic/universe amd64 bedtools amd64 2.26.0+dfsg-5 [577 kB]\n",
            "Fetched 577 kB in 1s (879 kB/s)\n",
            "Selecting previously unselected package bedtools.\n",
            "(Reading database ... 124016 files and directories currently installed.)\n",
            "Preparing to unpack .../bedtools_2.26.0+dfsg-5_amd64.deb ...\n",
            "Unpacking bedtools (2.26.0+dfsg-5) ...\n",
            "Setting up bedtools (2.26.0+dfsg-5) ...\n",
            "Looking in indexes: https://pypi.org/simple, https://us-python.pkg.dev/colab-wheels/public/simple/\n",
            "Collecting pybedtools\n",
            "  Downloading pybedtools-0.9.0.tar.gz (12.5 MB)\n",
            "\u001b[K     |████████████████████████████████| 12.5 MB 15.5 MB/s \n",
            "\u001b[?25hRequirement already satisfied: six in /usr/local/lib/python3.8/dist-packages (from pybedtools) (1.15.0)\n",
            "Collecting pysam\n",
            "  Downloading pysam-0.20.0-cp38-cp38-manylinux_2_24_x86_64.whl (16.1 MB)\n",
            "\u001b[K     |████████████████████████████████| 16.1 MB 58.4 MB/s \n",
            "\u001b[?25hBuilding wheels for collected packages: pybedtools\n",
            "  Building wheel for pybedtools (setup.py) ... \u001b[?25l\u001b[?25hdone\n",
            "  Created wheel for pybedtools: filename=pybedtools-0.9.0-cp38-cp38-linux_x86_64.whl size=13697371 sha256=978df1bb89ed18038c3ddfc97b4c201902a0c0bb4539cad647047ff9d9f27cd6\n",
            "  Stored in directory: /root/.cache/pip/wheels/7b/10/cc/219c98e11fc3cbf65aa83bfe028d72b24043d6c921a3c19b50\n",
            "Successfully built pybedtools\n",
            "Installing collected packages: pysam, pybedtools\n",
            "Successfully installed pybedtools-0.9.0 pysam-0.20.0\n",
            "Looking in indexes: https://pypi.org/simple, https://us-python.pkg.dev/colab-wheels/public/simple/\n",
            "Collecting biopython\n",
            "  Downloading biopython-1.80-cp38-cp38-manylinux_2_17_x86_64.manylinux2014_x86_64.whl (3.1 MB)\n",
            "\u001b[K     |████████████████████████████████| 3.1 MB 13.9 MB/s \n",
            "\u001b[?25hRequirement already satisfied: numpy in /usr/local/lib/python3.8/dist-packages (from biopython) (1.21.6)\n",
            "Installing collected packages: biopython\n",
            "Successfully installed biopython-1.80\n",
            "Looking in indexes: https://pypi.org/simple, https://us-python.pkg.dev/colab-wheels/public/simple/\n",
            "Collecting enformer-pytorch\n",
            "  Downloading enformer_pytorch-0.5.6-py3-none-any.whl (12 kB)\n",
            "Requirement already satisfied: numpy in /usr/local/lib/python3.8/dist-packages (from enformer-pytorch) (1.21.6)\n",
            "Requirement already satisfied: pyyaml in /usr/local/lib/python3.8/dist-packages (from enformer-pytorch) (6.0)\n",
            "Requirement already satisfied: torch>=1.6 in /usr/local/lib/python3.8/dist-packages (from enformer-pytorch) (1.13.0+cu116)\n",
            "Requirement already satisfied: transformers in /usr/local/lib/python3.8/dist-packages (from enformer-pytorch) (4.25.1)\n",
            "Collecting torchmetrics\n",
            "  Downloading torchmetrics-0.11.0-py3-none-any.whl (512 kB)\n",
            "\u001b[K     |████████████████████████████████| 512 kB 15.1 MB/s \n",
            "\u001b[?25hRequirement already satisfied: einops>=0.3 in /usr/local/lib/python3.8/dist-packages (from enformer-pytorch) (0.6.0)\n",
            "Requirement already satisfied: pyfaidx in /usr/local/lib/python3.8/dist-packages (from enformer-pytorch) (0.7.1)\n",
            "Collecting discrete-key-value-bottleneck-pytorch\n",
            "  Downloading discrete_key_value_bottleneck_pytorch-0.0.6-py3-none-any.whl (3.8 kB)\n",
            "Requirement already satisfied: polars in /usr/local/lib/python3.8/dist-packages (from enformer-pytorch) (0.15.8)\n",
            "Requirement already satisfied: typing-extensions in /usr/local/lib/python3.8/dist-packages (from torch>=1.6->enformer-pytorch) (4.4.0)\n",
            "Collecting vector-quantize-pytorch>=0.9.0\n",
            "  Downloading vector_quantize_pytorch-0.10.14-py3-none-any.whl (8.7 kB)\n",
            "Requirement already satisfied: setuptools>=0.7 in /usr/local/lib/python3.8/dist-packages (from pyfaidx->enformer-pytorch) (57.4.0)\n",
            "Requirement already satisfied: six in /usr/local/lib/python3.8/dist-packages (from pyfaidx->enformer-pytorch) (1.15.0)\n",
            "Requirement already satisfied: packaging in /usr/local/lib/python3.8/dist-packages (from torchmetrics->enformer-pytorch) (21.3)\n",
            "Requirement already satisfied: pyparsing!=3.0.5,>=2.0.2 in /usr/local/lib/python3.8/dist-packages (from packaging->torchmetrics->enformer-pytorch) (3.0.9)\n",
            "Requirement already satisfied: regex!=2019.12.17 in /usr/local/lib/python3.8/dist-packages (from transformers->enformer-pytorch) (2022.6.2)\n",
            "Requirement already satisfied: filelock in /usr/local/lib/python3.8/dist-packages (from transformers->enformer-pytorch) (3.8.2)\n",
            "Requirement already satisfied: huggingface-hub<1.0,>=0.10.0 in /usr/local/lib/python3.8/dist-packages (from transformers->enformer-pytorch) (0.11.1)\n",
            "Requirement already satisfied: tqdm>=4.27 in /usr/local/lib/python3.8/dist-packages (from transformers->enformer-pytorch) (4.64.1)\n",
            "Requirement already satisfied: requests in /usr/local/lib/python3.8/dist-packages (from transformers->enformer-pytorch) (2.23.0)\n",
            "Requirement already satisfied: tokenizers!=0.11.3,<0.14,>=0.11.1 in /usr/local/lib/python3.8/dist-packages (from transformers->enformer-pytorch) (0.13.2)\n",
            "Requirement already satisfied: idna<3,>=2.5 in /usr/local/lib/python3.8/dist-packages (from requests->transformers->enformer-pytorch) (2.10)\n",
            "Requirement already satisfied: urllib3!=1.25.0,!=1.25.1,<1.26,>=1.21.1 in /usr/local/lib/python3.8/dist-packages (from requests->transformers->enformer-pytorch) (1.24.3)\n",
            "Requirement already satisfied: certifi>=2017.4.17 in /usr/local/lib/python3.8/dist-packages (from requests->transformers->enformer-pytorch) (2022.12.7)\n",
            "Requirement already satisfied: chardet<4,>=3.0.2 in /usr/local/lib/python3.8/dist-packages (from requests->transformers->enformer-pytorch) (3.0.4)\n",
            "Installing collected packages: vector-quantize-pytorch, torchmetrics, discrete-key-value-bottleneck-pytorch, enformer-pytorch\n",
            "Successfully installed discrete-key-value-bottleneck-pytorch-0.0.6 enformer-pytorch-0.5.6 torchmetrics-0.11.0 vector-quantize-pytorch-0.10.14\n"
          ]
        }
      ],
      "source": [
        "setup = True\n",
        "\n",
        "if setup:\n",
        "  %pip install transformers\n",
        "  %pip install einops \n",
        "  %pip install polars\n",
        "  %pip install pyfaidx\n",
        "  %pip install mygene\n",
        "  !apt-get install bedtools\n",
        "  %pip install pybedtools\n",
        "  %pip install biopython\n",
        "  %pip install enformer-pytorch"
      ]
=======
     "base_uri": "https://localhost:8080/"
    },
    "outputId": "c93ab2b1-545c-4bb6-ad2a-136d64ae4acb"
   },
   "outputs": [
    {
     "output_type": "stream",
     "name": "stdout",
     "text": [
      "Drive already mounted at /content/gdrive/; to attempt to forcibly remount, call drive.mount(\"/content/gdrive/\", force_remount=True).\n"
     ]
    }
   ],
   "source": [
    "from google.colab import drive\n",
    "drive.mount('/content/gdrive/')\n"
   ]
  },
  {
   "cell_type": "code",
   "source": [
    "setup = True\n",
    "\n",
    "if setup:\n",
    "  %pip install transformers\n",
    "  %pip install einops \n",
    "  %pip install polars\n",
    "  %pip install pyfaidx\n",
    "  %pip install mygene\n",
    "  %apt-get install bedtools\n",
    "  %pip install pybedtools\n",
    "  %pip install biopython"
   ],
   "metadata": {
    "colab": {
     "base_uri": "https://localhost:8080/"
>>>>>>> Stashed changes
    },
    "id": "ZCAA-1Dx5atV",
    "outputId": "d05f0385-ee71-475b-d878-e43e91e1f04a"
   },
   "execution_count": 62,
   "outputs": [
    {
<<<<<<< Updated upstream
      "cell_type": "code",
      "execution_count": null,
      "metadata": {
        "id": "H28e39nq7Mc_"
      },
      "outputs": [],
      "source": [
        "import os \n",
        "import pandas as pd \n",
        "import numpy as np\n",
        "import torch\n",
        " \n",
        "ROOT_DIR = '/content/gdrive/MyDrive/'\n",
        "PROJ_DIR = 'Colab Notebooks/dna-diffusion/metrics/gene_expression/enformer/'\n",
        "SUB_DIR = 'enformer_lucidrains_pytorch/'\n",
        "\n",
        "os.chdir(ROOT_DIR + PROJ_DIR)\n",
        "from enformer_lucidrains_pytorch.enformer_pytorch import Enformer\n",
        "from dataloader import EnformerDataLoader\n",
        "from utils import inference"
      ]
    },
    {
      "cell_type": "code",
      "execution_count": null,
      "metadata": {
        "id": "Qunwrae8Xr5_"
      },
      "outputs": [],
      "source": [
        "class EnformerInference:\n",
        "    def __init__(self, data_path: str, model_path=\"EleutherAI/enformer-official-rough\"):\n",
        "        if torch.cuda.is_available():\n",
        "            print(\"Using GPU\")\n",
        "            device = torch.device(\"cuda\")\n",
        "        else:\n",
        "            print(\"Using CPU\")\n",
        "            device = torch.device(\"cpu\")\n",
        "\n",
        "        self.device = device\n",
        "        self.model = Enformer.from_pretrained(model_path).to(device)\n",
        "        self.data = EnformerDataLoader(pd.read_csv(data_path, sep=\"\\t\"))\n",
        "\n",
        "    def forward(self, x: torch.Tensor) -> torch.Tensor:\n",
        "        return self.model(x.to(self.device))\n",
        "        "
      ]
    },
    {
      "cell_type": "markdown",
      "metadata": {
        "id": "jbzz4Yg-iadf"
      },
      "source": [
        "Do not forget to set `Runtime > Change runtime type > GPU` in order to do inference via GPU."
      ]
    },
    {
      "cell_type": "code",
      "execution_count": null,
      "metadata": {
        "colab": {
          "base_uri": "https://localhost:8080/",
          "height": 443
        },
        "id": "Y_Yk7AHQYQHK",
        "outputId": "3c28168d-1493-48d9-8de1-830d3f21e309"
      },
      "outputs": [
        {
          "name": "stdout",
          "output_type": "stream",
          "text": [
            "Using NVIDIA GPU\n"
          ]
        },
        {
          "ename": "OutOfMemoryError",
          "evalue": "ignored",
          "output_type": "error",
          "traceback": [
            "\u001b[0;31m---------------------------------------------------------------------------\u001b[0m",
            "\u001b[0;31mOutOfMemoryError\u001b[0m                          Traceback (most recent call last)",
            "\u001b[0;32m<ipython-input-6-345430fddfec>\u001b[0m in \u001b[0;36m<module>\u001b[0;34m\u001b[0m\n\u001b[1;32m      1\u001b[0m \u001b[0mdata_path\u001b[0m \u001b[0;34m=\u001b[0m \u001b[0;34m\"abc_data/K562.PositivePredictions.txt\"\u001b[0m\u001b[0;34m\u001b[0m\u001b[0;34m\u001b[0m\u001b[0m\n\u001b[0;32m----> 2\u001b[0;31m \u001b[0mmodel\u001b[0m \u001b[0;34m=\u001b[0m \u001b[0mEnformerInference\u001b[0m\u001b[0;34m(\u001b[0m\u001b[0mdata_path\u001b[0m\u001b[0;34m)\u001b[0m\u001b[0;34m\u001b[0m\u001b[0;34m\u001b[0m\u001b[0m\n\u001b[0m\u001b[1;32m      3\u001b[0m \u001b[0mone_hot_seqs\u001b[0m \u001b[0;34m=\u001b[0m \u001b[0mmodel\u001b[0m\u001b[0;34m.\u001b[0m\u001b[0mdata\u001b[0m\u001b[0;34m.\u001b[0m\u001b[0mfetch_sequence\u001b[0m\u001b[0;34m(\u001b[0m\u001b[0;34m)\u001b[0m  \u001b[0;31m# this is a dictionary with key being Ensembl ID|Gene Name and the value\u001b[0m\u001b[0;34m\u001b[0m\u001b[0;34m\u001b[0m\u001b[0m\n\u001b[1;32m      4\u001b[0m \u001b[0;31m# being the one hot encoded sequence as a torch.Tensor\u001b[0m\u001b[0;34m\u001b[0m\u001b[0;34m\u001b[0m\u001b[0;34m\u001b[0m\u001b[0m\n\u001b[1;32m      5\u001b[0m \u001b[0minference\u001b[0m\u001b[0;34m(\u001b[0m\u001b[0mone_hot_seqs\u001b[0m\u001b[0;34m,\u001b[0m \u001b[0mmodel\u001b[0m\u001b[0;34m)\u001b[0m\u001b[0;34m\u001b[0m\u001b[0;34m\u001b[0m\u001b[0m\n",
            "\u001b[0;32m<ipython-input-4-fbd1e371304a>\u001b[0m in \u001b[0;36m__init__\u001b[0;34m(self, data_path, model_path)\u001b[0m\n\u001b[1;32m      9\u001b[0m \u001b[0;34m\u001b[0m\u001b[0m\n\u001b[1;32m     10\u001b[0m         \u001b[0mself\u001b[0m\u001b[0;34m.\u001b[0m\u001b[0mdevice\u001b[0m \u001b[0;34m=\u001b[0m \u001b[0mdevice\u001b[0m\u001b[0;34m\u001b[0m\u001b[0;34m\u001b[0m\u001b[0m\n\u001b[0;32m---> 11\u001b[0;31m         \u001b[0mself\u001b[0m\u001b[0;34m.\u001b[0m\u001b[0mmodel\u001b[0m \u001b[0;34m=\u001b[0m \u001b[0mEnformer\u001b[0m\u001b[0;34m.\u001b[0m\u001b[0mfrom_pretrained\u001b[0m\u001b[0;34m(\u001b[0m\u001b[0mmodel_path\u001b[0m\u001b[0;34m)\u001b[0m\u001b[0;34m.\u001b[0m\u001b[0mto\u001b[0m\u001b[0;34m(\u001b[0m\u001b[0mdevice\u001b[0m\u001b[0;34m)\u001b[0m\u001b[0;34m\u001b[0m\u001b[0;34m\u001b[0m\u001b[0m\n\u001b[0m\u001b[1;32m     12\u001b[0m         \u001b[0mself\u001b[0m\u001b[0;34m.\u001b[0m\u001b[0mdata\u001b[0m \u001b[0;34m=\u001b[0m \u001b[0mEnformerDataLoader\u001b[0m\u001b[0;34m(\u001b[0m\u001b[0mpd\u001b[0m\u001b[0;34m.\u001b[0m\u001b[0mread_csv\u001b[0m\u001b[0;34m(\u001b[0m\u001b[0mdata_path\u001b[0m\u001b[0;34m,\u001b[0m \u001b[0msep\u001b[0m\u001b[0;34m=\u001b[0m\u001b[0;34m\"\\t\"\u001b[0m\u001b[0;34m)\u001b[0m\u001b[0;34m)\u001b[0m\u001b[0;34m\u001b[0m\u001b[0;34m\u001b[0m\u001b[0m\n\u001b[1;32m     13\u001b[0m \u001b[0;34m\u001b[0m\u001b[0m\n",
            "\u001b[0;32m/usr/local/lib/python3.8/dist-packages/transformers/modeling_utils.py\u001b[0m in \u001b[0;36mto\u001b[0;34m(self, *args, **kwargs)\u001b[0m\n\u001b[1;32m   1680\u001b[0m             )\n\u001b[1;32m   1681\u001b[0m         \u001b[0;32melse\u001b[0m\u001b[0;34m:\u001b[0m\u001b[0;34m\u001b[0m\u001b[0;34m\u001b[0m\u001b[0m\n\u001b[0;32m-> 1682\u001b[0;31m             \u001b[0;32mreturn\u001b[0m \u001b[0msuper\u001b[0m\u001b[0;34m(\u001b[0m\u001b[0;34m)\u001b[0m\u001b[0;34m.\u001b[0m\u001b[0mto\u001b[0m\u001b[0;34m(\u001b[0m\u001b[0;34m*\u001b[0m\u001b[0margs\u001b[0m\u001b[0;34m,\u001b[0m \u001b[0;34m**\u001b[0m\u001b[0mkwargs\u001b[0m\u001b[0;34m)\u001b[0m\u001b[0;34m\u001b[0m\u001b[0;34m\u001b[0m\u001b[0m\n\u001b[0m\u001b[1;32m   1683\u001b[0m \u001b[0;34m\u001b[0m\u001b[0m\n\u001b[1;32m   1684\u001b[0m     \u001b[0;32mdef\u001b[0m \u001b[0mhalf\u001b[0m\u001b[0;34m(\u001b[0m\u001b[0mself\u001b[0m\u001b[0;34m,\u001b[0m \u001b[0;34m*\u001b[0m\u001b[0margs\u001b[0m\u001b[0;34m)\u001b[0m\u001b[0;34m:\u001b[0m\u001b[0;34m\u001b[0m\u001b[0;34m\u001b[0m\u001b[0m\n",
            "\u001b[0;32m/usr/local/lib/python3.8/dist-packages/torch/nn/modules/module.py\u001b[0m in \u001b[0;36mto\u001b[0;34m(self, *args, **kwargs)\u001b[0m\n\u001b[1;32m    985\u001b[0m             \u001b[0;32mreturn\u001b[0m \u001b[0mt\u001b[0m\u001b[0;34m.\u001b[0m\u001b[0mto\u001b[0m\u001b[0;34m(\u001b[0m\u001b[0mdevice\u001b[0m\u001b[0;34m,\u001b[0m \u001b[0mdtype\u001b[0m \u001b[0;32mif\u001b[0m \u001b[0mt\u001b[0m\u001b[0;34m.\u001b[0m\u001b[0mis_floating_point\u001b[0m\u001b[0;34m(\u001b[0m\u001b[0;34m)\u001b[0m \u001b[0;32mor\u001b[0m \u001b[0mt\u001b[0m\u001b[0;34m.\u001b[0m\u001b[0mis_complex\u001b[0m\u001b[0;34m(\u001b[0m\u001b[0;34m)\u001b[0m \u001b[0;32melse\u001b[0m \u001b[0;32mNone\u001b[0m\u001b[0;34m,\u001b[0m \u001b[0mnon_blocking\u001b[0m\u001b[0;34m)\u001b[0m\u001b[0;34m\u001b[0m\u001b[0;34m\u001b[0m\u001b[0m\n\u001b[1;32m    986\u001b[0m \u001b[0;34m\u001b[0m\u001b[0m\n\u001b[0;32m--> 987\u001b[0;31m         \u001b[0;32mreturn\u001b[0m \u001b[0mself\u001b[0m\u001b[0;34m.\u001b[0m\u001b[0m_apply\u001b[0m\u001b[0;34m(\u001b[0m\u001b[0mconvert\u001b[0m\u001b[0;34m)\u001b[0m\u001b[0;34m\u001b[0m\u001b[0;34m\u001b[0m\u001b[0m\n\u001b[0m\u001b[1;32m    988\u001b[0m \u001b[0;34m\u001b[0m\u001b[0m\n\u001b[1;32m    989\u001b[0m     def register_backward_hook(\n",
            "\u001b[0;32m/usr/local/lib/python3.8/dist-packages/torch/nn/modules/module.py\u001b[0m in \u001b[0;36m_apply\u001b[0;34m(self, fn)\u001b[0m\n\u001b[1;32m    637\u001b[0m     \u001b[0;32mdef\u001b[0m \u001b[0m_apply\u001b[0m\u001b[0;34m(\u001b[0m\u001b[0mself\u001b[0m\u001b[0;34m,\u001b[0m \u001b[0mfn\u001b[0m\u001b[0;34m)\u001b[0m\u001b[0;34m:\u001b[0m\u001b[0;34m\u001b[0m\u001b[0;34m\u001b[0m\u001b[0m\n\u001b[1;32m    638\u001b[0m         \u001b[0;32mfor\u001b[0m \u001b[0mmodule\u001b[0m \u001b[0;32min\u001b[0m \u001b[0mself\u001b[0m\u001b[0;34m.\u001b[0m\u001b[0mchildren\u001b[0m\u001b[0;34m(\u001b[0m\u001b[0;34m)\u001b[0m\u001b[0;34m:\u001b[0m\u001b[0;34m\u001b[0m\u001b[0;34m\u001b[0m\u001b[0m\n\u001b[0;32m--> 639\u001b[0;31m             \u001b[0mmodule\u001b[0m\u001b[0;34m.\u001b[0m\u001b[0m_apply\u001b[0m\u001b[0;34m(\u001b[0m\u001b[0mfn\u001b[0m\u001b[0;34m)\u001b[0m\u001b[0;34m\u001b[0m\u001b[0;34m\u001b[0m\u001b[0m\n\u001b[0m\u001b[1;32m    640\u001b[0m \u001b[0;34m\u001b[0m\u001b[0m\n\u001b[1;32m    641\u001b[0m         \u001b[0;32mdef\u001b[0m \u001b[0mcompute_should_use_set_data\u001b[0m\u001b[0;34m(\u001b[0m\u001b[0mtensor\u001b[0m\u001b[0;34m,\u001b[0m \u001b[0mtensor_applied\u001b[0m\u001b[0;34m)\u001b[0m\u001b[0;34m:\u001b[0m\u001b[0;34m\u001b[0m\u001b[0;34m\u001b[0m\u001b[0m\n",
            "\u001b[0;32m/usr/local/lib/python3.8/dist-packages/torch/nn/modules/module.py\u001b[0m in \u001b[0;36m_apply\u001b[0;34m(self, fn)\u001b[0m\n\u001b[1;32m    637\u001b[0m     \u001b[0;32mdef\u001b[0m \u001b[0m_apply\u001b[0m\u001b[0;34m(\u001b[0m\u001b[0mself\u001b[0m\u001b[0;34m,\u001b[0m \u001b[0mfn\u001b[0m\u001b[0;34m)\u001b[0m\u001b[0;34m:\u001b[0m\u001b[0;34m\u001b[0m\u001b[0;34m\u001b[0m\u001b[0m\n\u001b[1;32m    638\u001b[0m         \u001b[0;32mfor\u001b[0m \u001b[0mmodule\u001b[0m \u001b[0;32min\u001b[0m \u001b[0mself\u001b[0m\u001b[0;34m.\u001b[0m\u001b[0mchildren\u001b[0m\u001b[0;34m(\u001b[0m\u001b[0;34m)\u001b[0m\u001b[0;34m:\u001b[0m\u001b[0;34m\u001b[0m\u001b[0;34m\u001b[0m\u001b[0m\n\u001b[0;32m--> 639\u001b[0;31m             \u001b[0mmodule\u001b[0m\u001b[0;34m.\u001b[0m\u001b[0m_apply\u001b[0m\u001b[0;34m(\u001b[0m\u001b[0mfn\u001b[0m\u001b[0;34m)\u001b[0m\u001b[0;34m\u001b[0m\u001b[0;34m\u001b[0m\u001b[0m\n\u001b[0m\u001b[1;32m    640\u001b[0m \u001b[0;34m\u001b[0m\u001b[0m\n\u001b[1;32m    641\u001b[0m         \u001b[0;32mdef\u001b[0m \u001b[0mcompute_should_use_set_data\u001b[0m\u001b[0;34m(\u001b[0m\u001b[0mtensor\u001b[0m\u001b[0;34m,\u001b[0m \u001b[0mtensor_applied\u001b[0m\u001b[0;34m)\u001b[0m\u001b[0;34m:\u001b[0m\u001b[0;34m\u001b[0m\u001b[0;34m\u001b[0m\u001b[0m\n",
            "\u001b[0;32m/usr/local/lib/python3.8/dist-packages/torch/nn/modules/module.py\u001b[0m in \u001b[0;36m_apply\u001b[0;34m(self, fn)\u001b[0m\n\u001b[1;32m    637\u001b[0m     \u001b[0;32mdef\u001b[0m \u001b[0m_apply\u001b[0m\u001b[0;34m(\u001b[0m\u001b[0mself\u001b[0m\u001b[0;34m,\u001b[0m \u001b[0mfn\u001b[0m\u001b[0;34m)\u001b[0m\u001b[0;34m:\u001b[0m\u001b[0;34m\u001b[0m\u001b[0;34m\u001b[0m\u001b[0m\n\u001b[1;32m    638\u001b[0m         \u001b[0;32mfor\u001b[0m \u001b[0mmodule\u001b[0m \u001b[0;32min\u001b[0m \u001b[0mself\u001b[0m\u001b[0;34m.\u001b[0m\u001b[0mchildren\u001b[0m\u001b[0;34m(\u001b[0m\u001b[0;34m)\u001b[0m\u001b[0;34m:\u001b[0m\u001b[0;34m\u001b[0m\u001b[0;34m\u001b[0m\u001b[0m\n\u001b[0;32m--> 639\u001b[0;31m             \u001b[0mmodule\u001b[0m\u001b[0;34m.\u001b[0m\u001b[0m_apply\u001b[0m\u001b[0;34m(\u001b[0m\u001b[0mfn\u001b[0m\u001b[0;34m)\u001b[0m\u001b[0;34m\u001b[0m\u001b[0;34m\u001b[0m\u001b[0m\n\u001b[0m\u001b[1;32m    640\u001b[0m \u001b[0;34m\u001b[0m\u001b[0m\n\u001b[1;32m    641\u001b[0m         \u001b[0;32mdef\u001b[0m \u001b[0mcompute_should_use_set_data\u001b[0m\u001b[0;34m(\u001b[0m\u001b[0mtensor\u001b[0m\u001b[0;34m,\u001b[0m \u001b[0mtensor_applied\u001b[0m\u001b[0;34m)\u001b[0m\u001b[0;34m:\u001b[0m\u001b[0;34m\u001b[0m\u001b[0;34m\u001b[0m\u001b[0m\n",
            "\u001b[0;32m/usr/local/lib/python3.8/dist-packages/torch/nn/modules/module.py\u001b[0m in \u001b[0;36m_apply\u001b[0;34m(self, fn)\u001b[0m\n\u001b[1;32m    637\u001b[0m     \u001b[0;32mdef\u001b[0m \u001b[0m_apply\u001b[0m\u001b[0;34m(\u001b[0m\u001b[0mself\u001b[0m\u001b[0;34m,\u001b[0m \u001b[0mfn\u001b[0m\u001b[0;34m)\u001b[0m\u001b[0;34m:\u001b[0m\u001b[0;34m\u001b[0m\u001b[0;34m\u001b[0m\u001b[0m\n\u001b[1;32m    638\u001b[0m         \u001b[0;32mfor\u001b[0m \u001b[0mmodule\u001b[0m \u001b[0;32min\u001b[0m \u001b[0mself\u001b[0m\u001b[0;34m.\u001b[0m\u001b[0mchildren\u001b[0m\u001b[0;34m(\u001b[0m\u001b[0;34m)\u001b[0m\u001b[0;34m:\u001b[0m\u001b[0;34m\u001b[0m\u001b[0;34m\u001b[0m\u001b[0m\n\u001b[0;32m--> 639\u001b[0;31m             \u001b[0mmodule\u001b[0m\u001b[0;34m.\u001b[0m\u001b[0m_apply\u001b[0m\u001b[0;34m(\u001b[0m\u001b[0mfn\u001b[0m\u001b[0;34m)\u001b[0m\u001b[0;34m\u001b[0m\u001b[0;34m\u001b[0m\u001b[0m\n\u001b[0m\u001b[1;32m    640\u001b[0m \u001b[0;34m\u001b[0m\u001b[0m\n\u001b[1;32m    641\u001b[0m         \u001b[0;32mdef\u001b[0m \u001b[0mcompute_should_use_set_data\u001b[0m\u001b[0;34m(\u001b[0m\u001b[0mtensor\u001b[0m\u001b[0;34m,\u001b[0m \u001b[0mtensor_applied\u001b[0m\u001b[0;34m)\u001b[0m\u001b[0;34m:\u001b[0m\u001b[0;34m\u001b[0m\u001b[0;34m\u001b[0m\u001b[0m\n",
            "\u001b[0;32m/usr/local/lib/python3.8/dist-packages/torch/nn/modules/module.py\u001b[0m in \u001b[0;36m_apply\u001b[0;34m(self, fn)\u001b[0m\n\u001b[1;32m    637\u001b[0m     \u001b[0;32mdef\u001b[0m \u001b[0m_apply\u001b[0m\u001b[0;34m(\u001b[0m\u001b[0mself\u001b[0m\u001b[0;34m,\u001b[0m \u001b[0mfn\u001b[0m\u001b[0;34m)\u001b[0m\u001b[0;34m:\u001b[0m\u001b[0;34m\u001b[0m\u001b[0;34m\u001b[0m\u001b[0m\n\u001b[1;32m    638\u001b[0m         \u001b[0;32mfor\u001b[0m \u001b[0mmodule\u001b[0m \u001b[0;32min\u001b[0m \u001b[0mself\u001b[0m\u001b[0;34m.\u001b[0m\u001b[0mchildren\u001b[0m\u001b[0;34m(\u001b[0m\u001b[0;34m)\u001b[0m\u001b[0;34m:\u001b[0m\u001b[0;34m\u001b[0m\u001b[0;34m\u001b[0m\u001b[0m\n\u001b[0;32m--> 639\u001b[0;31m             \u001b[0mmodule\u001b[0m\u001b[0;34m.\u001b[0m\u001b[0m_apply\u001b[0m\u001b[0;34m(\u001b[0m\u001b[0mfn\u001b[0m\u001b[0;34m)\u001b[0m\u001b[0;34m\u001b[0m\u001b[0;34m\u001b[0m\u001b[0m\n\u001b[0m\u001b[1;32m    640\u001b[0m \u001b[0;34m\u001b[0m\u001b[0m\n\u001b[1;32m    641\u001b[0m         \u001b[0;32mdef\u001b[0m \u001b[0mcompute_should_use_set_data\u001b[0m\u001b[0;34m(\u001b[0m\u001b[0mtensor\u001b[0m\u001b[0;34m,\u001b[0m \u001b[0mtensor_applied\u001b[0m\u001b[0;34m)\u001b[0m\u001b[0;34m:\u001b[0m\u001b[0;34m\u001b[0m\u001b[0;34m\u001b[0m\u001b[0m\n",
            "\u001b[0;32m/usr/local/lib/python3.8/dist-packages/torch/nn/modules/module.py\u001b[0m in \u001b[0;36m_apply\u001b[0;34m(self, fn)\u001b[0m\n\u001b[1;32m    637\u001b[0m     \u001b[0;32mdef\u001b[0m \u001b[0m_apply\u001b[0m\u001b[0;34m(\u001b[0m\u001b[0mself\u001b[0m\u001b[0;34m,\u001b[0m \u001b[0mfn\u001b[0m\u001b[0;34m)\u001b[0m\u001b[0;34m:\u001b[0m\u001b[0;34m\u001b[0m\u001b[0;34m\u001b[0m\u001b[0m\n\u001b[1;32m    638\u001b[0m         \u001b[0;32mfor\u001b[0m \u001b[0mmodule\u001b[0m \u001b[0;32min\u001b[0m \u001b[0mself\u001b[0m\u001b[0;34m.\u001b[0m\u001b[0mchildren\u001b[0m\u001b[0;34m(\u001b[0m\u001b[0;34m)\u001b[0m\u001b[0;34m:\u001b[0m\u001b[0;34m\u001b[0m\u001b[0;34m\u001b[0m\u001b[0m\n\u001b[0;32m--> 639\u001b[0;31m             \u001b[0mmodule\u001b[0m\u001b[0;34m.\u001b[0m\u001b[0m_apply\u001b[0m\u001b[0;34m(\u001b[0m\u001b[0mfn\u001b[0m\u001b[0;34m)\u001b[0m\u001b[0;34m\u001b[0m\u001b[0;34m\u001b[0m\u001b[0m\n\u001b[0m\u001b[1;32m    640\u001b[0m \u001b[0;34m\u001b[0m\u001b[0m\n\u001b[1;32m    641\u001b[0m         \u001b[0;32mdef\u001b[0m \u001b[0mcompute_should_use_set_data\u001b[0m\u001b[0;34m(\u001b[0m\u001b[0mtensor\u001b[0m\u001b[0;34m,\u001b[0m \u001b[0mtensor_applied\u001b[0m\u001b[0;34m)\u001b[0m\u001b[0;34m:\u001b[0m\u001b[0;34m\u001b[0m\u001b[0;34m\u001b[0m\u001b[0m\n",
            "\u001b[0;32m/usr/local/lib/python3.8/dist-packages/torch/nn/modules/module.py\u001b[0m in \u001b[0;36m_apply\u001b[0;34m(self, fn)\u001b[0m\n\u001b[1;32m    660\u001b[0m             \u001b[0;31m# `with torch.no_grad():`\u001b[0m\u001b[0;34m\u001b[0m\u001b[0;34m\u001b[0m\u001b[0;34m\u001b[0m\u001b[0m\n\u001b[1;32m    661\u001b[0m             \u001b[0;32mwith\u001b[0m \u001b[0mtorch\u001b[0m\u001b[0;34m.\u001b[0m\u001b[0mno_grad\u001b[0m\u001b[0;34m(\u001b[0m\u001b[0;34m)\u001b[0m\u001b[0;34m:\u001b[0m\u001b[0;34m\u001b[0m\u001b[0;34m\u001b[0m\u001b[0m\n\u001b[0;32m--> 662\u001b[0;31m                 \u001b[0mparam_applied\u001b[0m \u001b[0;34m=\u001b[0m \u001b[0mfn\u001b[0m\u001b[0;34m(\u001b[0m\u001b[0mparam\u001b[0m\u001b[0;34m)\u001b[0m\u001b[0;34m\u001b[0m\u001b[0;34m\u001b[0m\u001b[0m\n\u001b[0m\u001b[1;32m    663\u001b[0m             \u001b[0mshould_use_set_data\u001b[0m \u001b[0;34m=\u001b[0m \u001b[0mcompute_should_use_set_data\u001b[0m\u001b[0;34m(\u001b[0m\u001b[0mparam\u001b[0m\u001b[0;34m,\u001b[0m \u001b[0mparam_applied\u001b[0m\u001b[0;34m)\u001b[0m\u001b[0;34m\u001b[0m\u001b[0;34m\u001b[0m\u001b[0m\n\u001b[1;32m    664\u001b[0m             \u001b[0;32mif\u001b[0m \u001b[0mshould_use_set_data\u001b[0m\u001b[0;34m:\u001b[0m\u001b[0;34m\u001b[0m\u001b[0;34m\u001b[0m\u001b[0m\n",
            "\u001b[0;32m/usr/local/lib/python3.8/dist-packages/torch/nn/modules/module.py\u001b[0m in \u001b[0;36mconvert\u001b[0;34m(t)\u001b[0m\n\u001b[1;32m    983\u001b[0m                 return t.to(device, dtype if t.is_floating_point() or t.is_complex() else None,\n\u001b[1;32m    984\u001b[0m                             non_blocking, memory_format=convert_to_format)\n\u001b[0;32m--> 985\u001b[0;31m             \u001b[0;32mreturn\u001b[0m \u001b[0mt\u001b[0m\u001b[0;34m.\u001b[0m\u001b[0mto\u001b[0m\u001b[0;34m(\u001b[0m\u001b[0mdevice\u001b[0m\u001b[0;34m,\u001b[0m \u001b[0mdtype\u001b[0m \u001b[0;32mif\u001b[0m \u001b[0mt\u001b[0m\u001b[0;34m.\u001b[0m\u001b[0mis_floating_point\u001b[0m\u001b[0;34m(\u001b[0m\u001b[0;34m)\u001b[0m \u001b[0;32mor\u001b[0m \u001b[0mt\u001b[0m\u001b[0;34m.\u001b[0m\u001b[0mis_complex\u001b[0m\u001b[0;34m(\u001b[0m\u001b[0;34m)\u001b[0m \u001b[0;32melse\u001b[0m \u001b[0;32mNone\u001b[0m\u001b[0;34m,\u001b[0m \u001b[0mnon_blocking\u001b[0m\u001b[0;34m)\u001b[0m\u001b[0;34m\u001b[0m\u001b[0;34m\u001b[0m\u001b[0m\n\u001b[0m\u001b[1;32m    986\u001b[0m \u001b[0;34m\u001b[0m\u001b[0m\n\u001b[1;32m    987\u001b[0m         \u001b[0;32mreturn\u001b[0m \u001b[0mself\u001b[0m\u001b[0;34m.\u001b[0m\u001b[0m_apply\u001b[0m\u001b[0;34m(\u001b[0m\u001b[0mconvert\u001b[0m\u001b[0;34m)\u001b[0m\u001b[0;34m\u001b[0m\u001b[0;34m\u001b[0m\u001b[0m\n",
            "\u001b[0;31mOutOfMemoryError\u001b[0m: CUDA out of memory. Tried to allocate 20.00 MiB (GPU 0; 14.76 GiB total capacity; 13.42 GiB already allocated; 7.75 MiB free; 13.51 GiB reserved in total by PyTorch) If reserved memory is >> allocated memory try setting max_split_size_mb to avoid fragmentation.  See documentation for Memory Management and PYTORCH_CUDA_ALLOC_CONF"
          ]
        }
      ],
      "source": [
        "data_path = \"abc_data/K562.PositivePredictions.txt\"\n",
        "model = EnformerInference(data_path)\n",
        "one_hot_seqs = model.data.fetch_sequence()  # this is a dictionary with key being Ensembl ID|Gene Name and the value\n",
        "# being the one hot encoded sequence as a torch.Tensor\n",
        "inference(one_hot_seqs, model)\n"
      ]
    },
    {
      "cell_type": "code",
      "execution_count": null,
      "metadata": {},
      "outputs": [],
      "source": [
        "with open(f'{ROOT_DIR}{PROJ_DIR}outputs/ENSG00000205639_MFSD2B.pkl', 'rb') as f:\n",
        "     output = torch.load(f, map_location=torch.device('cpu'))\n",
        "f.close()\n",
        "output"
      ]
    },
    {
      "cell_type": "code",
      "execution_count": null,
      "metadata": {},
      "outputs": [],
      "source": [
        "output['human']"
      ]
    },
    {
      "cell_type": "code",
      "execution_count": null,
      "metadata": {},
      "outputs": [],
      "source": [
        "output['human'].shape"
      ]
    },
    {
      "cell_type": "code",
      "execution_count": null,
      "metadata": {},
      "outputs": [],
      "source": [
        "def create_dataframe(table_path, output):\n",
        "  df = pd.read_excel(table_path, \"Supplementary Table 2\", index_col = None, na_values = ['NA'], usecols = \"I:J\")\n",
        "  #column I: assay_type\n",
        "  #column J: target\n",
        "\n",
        "  #add enformer output to dataframe\n",
        "  tracks_output = pd.DataFrame([[track] for track in output.T.detach().numpy()])\n",
        "  df['output'] = tracks_output\n",
        "\n",
        "  #remove target information from target column\n",
        "  targets = df['target'].str.split(pat=\"/\", n=1, expand=True)\n",
        "  df['target'] = targets[1]\n",
        "  return df\n",
        "\n",
        "df = create_dataframe(\"/content/gdrive/MyDrive/enformer/41592_2021_1252_MOESM3_ESM.xlsx\", output['human'])\n",
        "print(df.head())"
      ]
=======
     "output_type": "stream",
     "name": "stdout",
     "text": [
      "Looking in indexes: https://pypi.org/simple, https://us-python.pkg.dev/colab-wheels/public/simple/\n",
      "Collecting biopython\n",
      "  Downloading biopython-1.80-cp38-cp38-manylinux_2_17_x86_64.manylinux2014_x86_64.whl (3.1 MB)\n",
      "\u001B[K     |████████████████████████████████| 3.1 MB 7.7 MB/s \n",
      "\u001B[?25hRequirement already satisfied: numpy in /usr/local/lib/python3.8/dist-packages (from biopython) (1.21.6)\n",
      "Installing collected packages: biopython\n",
      "Successfully installed biopython-1.80\n"
     ]
>>>>>>> Stashed changes
    }
<<<<<<< HEAD
  ],
  "metadata": {
    "accelerator": "GPU",
    "colab": {
      "authorship_tag": "ABX9TyNyPESG1IBKl+wWp6J8B2mp",
      "include_colab_link": true,
      "provenance": []
    },
    "gpuClass": "standard",
    "kernelspec": {
      "display_name": "Python 3",
      "language": "python",
      "name": "python3"
    },
    "language_info": {
      "codemirror_mode": {
        "name": "ipython",
        "version": 3
      },
      "file_extension": ".py",
      "mimetype": "text/x-python",
      "name": "python",
      "nbconvert_exporter": "python",
      "pygments_lexer": "ipython3",
      "version": "3.10.6"
    },
    "vscode": {
      "interpreter": {
        "hash": "ebbca54691d61843c0a04253fcd790a2bc545e11985b7cc4dd8a14aab0b5083b"
      }
    }
  },
  "nbformat": 4,
  "nbformat_minor": 0
=======
   ]
  },
  {
   "cell_type": "code",
   "source": [
    "import os \n",
    "import pandas as pd \n",
    "import torch\n",
    "\n",
    "ROOT_DIR = '/content/gdrive/MyDrive/'\n",
    "PROJ_DIR = 'Colab Notebooks/dna-diffusion/metrics/gene_expression/enformer/'\n",
    "SUB_DIR = 'enformer_lucidrains_pytorch/'\n",
    "\n",
    "os.chdir(ROOT_DIR + PROJ_DIR + SUB_DIR)\n",
    "from enformer_pytorch import Enformer\n",
    "\n",
    "os.chdir(ROOT_DIR + PROJ_DIR)\n",
    "from dataloader import EnformerDataLoader"
   ],
   "metadata": {
    "id": "H28e39nq7Mc_"
   },
   "execution_count": 63,
   "outputs": []
  }
 ]
>>>>>>> 8c8e2478
}<|MERGE_RESOLUTION|>--- conflicted
+++ resolved
@@ -1,55 +1,4 @@
 {
-<<<<<<< HEAD
-=======
- "nbformat": 4,
- "nbformat_minor": 0,
- "metadata": {
-  "colab": {
-   "provenance": [],
-   "authorship_tag": "ABX9TyOT2YGxjLNXhpFbw1dzjmJ8",
-   "include_colab_link": true
-  },
-  "kernelspec": {
-   "name": "python3",
-   "display_name": "Python 3"
-  },
-  "language_info": {
-   "name": "python"
-  }
- },
- "cells": [
-  {
-   "cell_type": "markdown",
-   "metadata": {
-    "id": "view-in-github",
-    "colab_type": "text"
-   },
-   "source": [
-    "<a href=\"https://colab.research.google.com/github/pinellolab/DNA-Diffusion/blob/enformer-implementation/dna-diffusion/metrics/gene_expression/enformer/enformer_inference.ipynb\" target=\"_parent\"><img src=\"https://colab.research.google.com/assets/colab-badge.svg\" alt=\"Open In Colab\"/></a>"
-   ]
-  },
-  {
-   "cell_type": "code",
-   "execution_count": 52,
-   "metadata": {
-    "id": "I18uA7c2q17W",
-    "colab": {
-<<<<<<< Updated upstream
-      "provenance": [],
-      "authorship_tag": "ABX9TyNyPESG1IBKl+wWp6J8B2mp",
-      "include_colab_link": true
-    },
-    "kernelspec": {
-      "name": "python3",
-      "display_name": "Python 3"
-    },
-    "language_info": {
-      "name": "python"
-    },
-    "accelerator": "GPU",
-    "gpuClass": "standard"
-  },
->>>>>>> 8c8e2478
   "cells": [
     {
       "cell_type": "markdown",
@@ -284,7 +233,6 @@
         "  %pip install biopython\n",
         "  %pip install enformer-pytorch"
       ]
-=======
      "base_uri": "https://localhost:8080/"
     },
     "outputId": "c93ab2b1-545c-4bb6-ad2a-136d64ae4acb"
@@ -321,7 +269,6 @@
    "metadata": {
     "colab": {
      "base_uri": "https://localhost:8080/"
->>>>>>> Stashed changes
     },
     "id": "ZCAA-1Dx5atV",
     "outputId": "d05f0385-ee71-475b-d878-e43e91e1f04a"
@@ -329,7 +276,6 @@
    "execution_count": 62,
    "outputs": [
     {
-<<<<<<< Updated upstream
       "cell_type": "code",
       "execution_count": null,
       "metadata": {
@@ -490,7 +436,6 @@
         "df = create_dataframe(\"/content/gdrive/MyDrive/enformer/41592_2021_1252_MOESM3_ESM.xlsx\", output['human'])\n",
         "print(df.head())"
       ]
-=======
      "output_type": "stream",
      "name": "stdout",
      "text": [
@@ -502,44 +447,7 @@
       "Installing collected packages: biopython\n",
       "Successfully installed biopython-1.80\n"
      ]
->>>>>>> Stashed changes
     }
-<<<<<<< HEAD
-  ],
-  "metadata": {
-    "accelerator": "GPU",
-    "colab": {
-      "authorship_tag": "ABX9TyNyPESG1IBKl+wWp6J8B2mp",
-      "include_colab_link": true,
-      "provenance": []
-    },
-    "gpuClass": "standard",
-    "kernelspec": {
-      "display_name": "Python 3",
-      "language": "python",
-      "name": "python3"
-    },
-    "language_info": {
-      "codemirror_mode": {
-        "name": "ipython",
-        "version": 3
-      },
-      "file_extension": ".py",
-      "mimetype": "text/x-python",
-      "name": "python",
-      "nbconvert_exporter": "python",
-      "pygments_lexer": "ipython3",
-      "version": "3.10.6"
-    },
-    "vscode": {
-      "interpreter": {
-        "hash": "ebbca54691d61843c0a04253fcd790a2bc545e11985b7cc4dd8a14aab0b5083b"
-      }
-    }
-  },
-  "nbformat": 4,
-  "nbformat_minor": 0
-=======
    ]
   },
   {
@@ -566,5 +474,4 @@
    "outputs": []
   }
  ]
->>>>>>> 8c8e2478
 }